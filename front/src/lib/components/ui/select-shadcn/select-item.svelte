<script lang="ts">
    import { Select as SelectPrimitive } from 'bits-ui';
    import { cn } from '$lib/utils.js';
    import { Check } from '@lucide/svelte';

<<<<<<< HEAD
    type Props = SelectPrimitive.ItemProps & {
        class?: string;
    };
=======
    type $$Props = SelectPrimitive.ItemProps;
>>>>>>> b4a13b68

    let { value, label, disabled, class: className, ...restProps }: Props = $props();
</script>

<SelectPrimitive.Item
    {value}
    {disabled}
    {label}
    class={cn(
        'relative flex w-full cursor-default select-none items-center rounded-sm py-1.5 pl-2 pr-8 text-sm outline-none data-[disabled]:pointer-events-none data-[highlighted]:bg-accent data-[highlighted]:text-accent-foreground data-[disabled]:opacity-50',
        className
    )}
<<<<<<< HEAD
    {...restProps}
=======
    {...$$restProps}
>>>>>>> b4a13b68
>
    <slot />
    <span class="absolute right-2 flex h-3.5 w-3.5 items-center justify-center data-[selected]:block hidden">
        <Check class="h-4 w-4" />
    </span>
</SelectPrimitive.Item><|MERGE_RESOLUTION|>--- conflicted
+++ resolved
@@ -3,13 +3,7 @@
     import { cn } from '$lib/utils.js';
     import { Check } from '@lucide/svelte';
 
-<<<<<<< HEAD
-    type Props = SelectPrimitive.ItemProps & {
-        class?: string;
-    };
-=======
     type $$Props = SelectPrimitive.ItemProps;
->>>>>>> b4a13b68
 
     let { value, label, disabled, class: className, ...restProps }: Props = $props();
 </script>
@@ -22,11 +16,7 @@
         'relative flex w-full cursor-default select-none items-center rounded-sm py-1.5 pl-2 pr-8 text-sm outline-none data-[disabled]:pointer-events-none data-[highlighted]:bg-accent data-[highlighted]:text-accent-foreground data-[disabled]:opacity-50',
         className
     )}
-<<<<<<< HEAD
-    {...restProps}
-=======
     {...$$restProps}
->>>>>>> b4a13b68
 >
     <slot />
     <span class="absolute right-2 flex h-3.5 w-3.5 items-center justify-center data-[selected]:block hidden">
