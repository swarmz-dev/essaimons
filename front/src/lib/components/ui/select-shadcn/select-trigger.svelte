<script lang="ts">
    import { Select as SelectPrimitive } from 'bits-ui';
    import { cn } from '$lib/utils.js';
    import { ChevronDown } from '@lucide/svelte';

<<<<<<< HEAD
    type Props = SelectPrimitive.TriggerProps & {
        class?: string;
    };
=======
    type $$Props = SelectPrimitive.TriggerProps;
>>>>>>> b4a13b68

    let { class: className, ...restProps }: Props = $props();
</script>

<SelectPrimitive.Trigger
    class={cn(
        'flex h-9 w-full items-center justify-between whitespace-nowrap rounded-md border border-input bg-transparent px-3 py-2 text-sm shadow-sm ring-offset-background placeholder:text-muted-foreground focus:outline-none focus:ring-1 focus:ring-ring disabled:cursor-not-allowed disabled:opacity-50 [&>span]:line-clamp-1',
        className
    )}
<<<<<<< HEAD
    {...restProps}
=======
    {...$$restProps}
>>>>>>> b4a13b68
>
    <slot />
    <div>
        <ChevronDown class="h-4 w-4 opacity-50" />
    </div>
</SelectPrimitive.Trigger><|MERGE_RESOLUTION|>--- conflicted
+++ resolved
@@ -3,13 +3,7 @@
     import { cn } from '$lib/utils.js';
     import { ChevronDown } from '@lucide/svelte';
 
-<<<<<<< HEAD
-    type Props = SelectPrimitive.TriggerProps & {
-        class?: string;
-    };
-=======
     type $$Props = SelectPrimitive.TriggerProps;
->>>>>>> b4a13b68
 
     let { class: className, ...restProps }: Props = $props();
 </script>
@@ -19,11 +13,7 @@
         'flex h-9 w-full items-center justify-between whitespace-nowrap rounded-md border border-input bg-transparent px-3 py-2 text-sm shadow-sm ring-offset-background placeholder:text-muted-foreground focus:outline-none focus:ring-1 focus:ring-ring disabled:cursor-not-allowed disabled:opacity-50 [&>span]:line-clamp-1',
         className
     )}
-<<<<<<< HEAD
-    {...restProps}
-=======
     {...$$restProps}
->>>>>>> b4a13b68
 >
     <slot />
     <div>
