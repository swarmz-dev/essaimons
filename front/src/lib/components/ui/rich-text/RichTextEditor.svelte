<script lang="ts">
    import { onDestroy, onMount } from 'svelte';
    import { FieldLabel } from '#lib/components/forms';
    import { Button } from '#lib/components/ui/button';
    import { cn } from '#lib/utils';
    import type { Snippet } from 'svelte';
    import { m } from '#lib/paraglide/messages';

    import 'quill/dist/quill.snow.css';

    type Props = {
        name: string;
        label: string;
        value?: string;
        placeholder?: string;
        required?: boolean;
        max?: number;
        info?: string;
        class?: string;
    };

    let { name, label, value = $bindable(''), placeholder, required = false, max, info, class: className }: Props = $props();

    let editorContainer: HTMLDivElement | null = null;
    let quillInstance: any;
    let isReady = $state(false);
    let lastValue = '';
    let showHtmlSource = $state(false);
    let htmlSource = $state('');
<<<<<<< HEAD
    let htmlTextarea: HTMLTextAreaElement | null = $state(null);
=======
    let htmlTextarea = $state<HTMLTextAreaElement | null>(null);
>>>>>>> b4a13b68

    const getPlainTextLength = (html: string): number => {
        if (!html) {
            return 0;
        }
        const template = document.createElement('template');
        template.innerHTML = html;
        return (template.content.textContent ?? '').trim().length;
    };

    const getHtmlLength = (html: string): number => {
        if (!html) {
            return 0;
        }
        return html.trim().length;
    };

    const initializeQuill = async () => {
        const QuillModule = await import('quill');
        const Quill = QuillModule.default;

        if (!editorContainer) {
            return;
        }

        quillInstance = new Quill(editorContainer, {
            theme: 'snow',
            placeholder,
            modules: {
                toolbar: [['bold', 'italic', 'underline'], [{ header: [1, 2, 3, false] }], [{ list: 'ordered' }, { list: 'bullet' }], ['blockquote', 'code-block'], ['link'], ['clean']],
            },
        });

        // Add tooltips to toolbar buttons
        const toolbar = editorContainer.previousElementSibling;
        if (toolbar && toolbar.classList.contains('ql-toolbar')) {
            const tooltips: Record<string, string> = {
                '.ql-bold': m['common.rich-text-editor.tooltips.bold'](),
                '.ql-italic': m['common.rich-text-editor.tooltips.italic'](),
                '.ql-underline': m['common.rich-text-editor.tooltips.underline'](),
                '.ql-header': m['common.rich-text-editor.tooltips.header'](),
                '.ql-list[value="ordered"]': m['common.rich-text-editor.tooltips.list-ordered'](),
                '.ql-list[value="bullet"]': m['common.rich-text-editor.tooltips.list-bullet'](),
                '.ql-blockquote': m['common.rich-text-editor.tooltips.blockquote'](),
                '.ql-code-block': m['common.rich-text-editor.tooltips.code-block'](),
                '.ql-link': m['common.rich-text-editor.tooltips.link'](),
                '.ql-clean': m['common.rich-text-editor.tooltips.clean'](),
            };

            Object.entries(tooltips).forEach(([selector, title]) => {
                const element = toolbar.querySelector(selector);
                if (element) {
                    element.setAttribute('title', title);
                }
            });
        }

        const initialValue = value && value.trim().length > 0 && value !== '<p><br></p>' ? value : '<p><br></p>';
        quillInstance.clipboard.dangerouslyPasteHTML(initialValue, 'silent');
        if (!value || value.trim().length === 0) {
            value = initialValue;
        }
        lastValue = value;

        quillInstance.on('text-change', () => {
            const html = quillInstance.root.innerHTML;
            // Validate based on HTML length (matching backend validation)
            if (max && getHtmlLength(html) > max) {
                quillInstance.clipboard.dangerouslyPasteHTML(lastValue, 'silent');
                return;
            }
            lastValue = html;
            value = html;
        });

        // Track Shift key state for paste handler
        let shiftPressed = false;
        quillInstance.root.addEventListener('keydown', (e: KeyboardEvent) => {
            if (e.key === 'Shift') {
                shiftPressed = true;
            }
        });
        quillInstance.root.addEventListener('keyup', (e: KeyboardEvent) => {
            if (e.key === 'Shift') {
                shiftPressed = false;
            }
        });

        // Handle paste without formatting (Ctrl+Shift+V or Cmd+Shift+V)
<<<<<<< HEAD
        quillInstance.root.addEventListener('paste', (e: Event) => {
            const clipboardEvent = e as ClipboardEvent & { shiftKey?: boolean };
            if (clipboardEvent.shiftKey) {
=======
        quillInstance.root.addEventListener('paste', (e: ClipboardEvent) => {
            if (shiftPressed) {
>>>>>>> b4a13b68
                e.preventDefault();
                const text = clipboardEvent.clipboardData?.getData('text/plain');
                if (text) {
                    const selection = quillInstance.getSelection();
                    if (selection) {
                        quillInstance.insertText(selection.index, text, 'user');
                        quillInstance.setSelection(selection.index + text.length);
                    }
                }
            }
        });

        isReady = true;
    };

    onMount(() => {
        initializeQuill();
        return () => {
            quillInstance = null;
        };
    });

    onDestroy(() => {
        quillInstance = null;
    });

    const plainTextLength: number = $derived(getPlainTextLength(value));
    const htmlLength: number = $derived(getHtmlLength(value));
    const isNearLimit: boolean = $derived(max ? htmlLength / max > 0.9 : false);
    const isOverLimit: boolean = $derived(max ? htmlLength > max : false);

    const toggleHtmlSource = () => {
        if (!showHtmlSource) {
            // Switching to HTML view
            htmlSource = value;
            showHtmlSource = true;
            // Focus on textarea after it's rendered
            setTimeout(() => {
                htmlTextarea?.focus();
            }, 0);
        } else {
            // Switching back to visual editor
            // Check if HTML exceeds limit before applying
            if (max && getHtmlLength(htmlSource) > max) {
                // Revert to last valid value
                htmlSource = value;
            } else {
                value = htmlSource;
                lastValue = htmlSource;
            }
            showHtmlSource = false;

            // Update the Quill editor content
            if (quillInstance) {
                setTimeout(() => {
                    quillInstance.clipboard.dangerouslyPasteHTML(value, 'silent');
                }, 0);
            }
        }
    };
</script>

<FieldLabel forId={name} {label} {required} {info} class={className}>
    <input type="hidden" {name} {value} />
    <textarea name={`${name}-source`} bind:value class="sr-only absolute -left-[9999px] h-0 w-0 opacity-0" tabindex={-1} aria-hidden="true" {required}></textarea>

    <div class="rounded-2xl border border-white/60 bg-white/95 p-4 shadow-md backdrop-blur-xl dark:border-slate-800/70 dark:bg-slate-900/80" data-editor={name}>
        <div class="mb-3 flex items-center justify-between text-xs text-muted-foreground">
            <div class="flex items-center gap-3">
                <span>{isReady ? m['common.rich-text-editor.active-label']() : m['common.rich-text-editor.loading-label']()}</span>
                <Button
                    type="button"
                    variant="ghost"
                    size="sm"
                    class="h-auto px-2 py-1 text-xs"
                    onclick={toggleHtmlSource}
                    title={showHtmlSource ? m['common.rich-text-editor.toggle-visual']() : m['common.rich-text-editor.toggle-html']()}
                >
                    {showHtmlSource ? '👁️ Visuel' : '</> HTML'}
                </Button>
                <span class="text-xs text-amber-600 dark:text-amber-400">
                    💡 {m['common.rich-text-editor.paste-hint']()}
                </span>
            </div>
            <span class:text-amber-600={isNearLimit && !isOverLimit} class:text-red-600={isOverLimit} class="font-medium transition-colors">
                {htmlLength}{#if max}
                    / {max}{/if}
                {#if plainTextLength !== htmlLength}
                    <span class="ml-1 text-muted-foreground">({plainTextLength} texte)</span>
                {/if}
            </span>
        </div>
        <div class="min-h-[220px] rounded-xl border border-white/45 bg-white text-sm text-foreground dark:border-slate-800/70 dark:bg-slate-900/90" class:hidden={showHtmlSource}>
            <div bind:this={editorContainer}></div>
        </div>
        {#if showHtmlSource}
            <textarea
                bind:this={htmlTextarea}
                bind:value={htmlSource}
                class="min-h-[220px] w-full rounded-xl border border-white/45 bg-white p-3 font-mono text-sm text-foreground dark:border-slate-800/70 dark:bg-slate-900/90"
                placeholder="Code HTML..."
            ></textarea>
        {/if}
    </div>
</FieldLabel><|MERGE_RESOLUTION|>--- conflicted
+++ resolved
@@ -27,11 +27,7 @@
     let lastValue = '';
     let showHtmlSource = $state(false);
     let htmlSource = $state('');
-<<<<<<< HEAD
-    let htmlTextarea: HTMLTextAreaElement | null = $state(null);
-=======
     let htmlTextarea = $state<HTMLTextAreaElement | null>(null);
->>>>>>> b4a13b68
 
     const getPlainTextLength = (html: string): number => {
         if (!html) {
@@ -121,14 +117,8 @@
         });
 
         // Handle paste without formatting (Ctrl+Shift+V or Cmd+Shift+V)
-<<<<<<< HEAD
-        quillInstance.root.addEventListener('paste', (e: Event) => {
-            const clipboardEvent = e as ClipboardEvent & { shiftKey?: boolean };
-            if (clipboardEvent.shiftKey) {
-=======
         quillInstance.root.addEventListener('paste', (e: ClipboardEvent) => {
             if (shiftPressed) {
->>>>>>> b4a13b68
                 e.preventDefault();
                 const text = clipboardEvent.clipboardData?.getData('text/plain');
                 if (text) {
