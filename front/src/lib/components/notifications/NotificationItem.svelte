<script lang="ts">
    import { notificationStore } from '$lib/stores/notificationStore.svelte';
    import type { Notification, NotificationService } from '$lib/services/notificationService';
    import { formatDistanceToNow } from 'date-fns';
    import { fr, enUS } from 'date-fns/locale';
    import { getLocale } from '$lib/paraglide/runtime';
    import * as m from '$lib/paraglide/messages';
    import { Bell, FileText, UserCheck, Upload, CheckCircle, MessageCircle, Calendar } from '@lucide/svelte';

    interface Props {
        notification: Notification;
        notificationService: NotificationService;
    }

    let { notification, notificationService }: Props = $props();

    const iconMap: Record<string, any> = {
        status_transition: Bell,
        mandate_assigned: UserCheck,
        mandate_revoked: UserCheck,
        deliverable_uploaded: Upload,
        deliverable_evaluated: CheckCircle,
        comment_added: MessageCircle,
        clarification_added: MessageCircle,
        clarification_updated: MessageCircle,
        clarification_deleted: MessageCircle,
        exchange_scheduled: Calendar,
    };

    const Icon = iconMap[notification.type] || Bell;

    async function handleClick() {
        if (!notification.isRead) {
            try {
                await notificationService.markAsRead(notification.id);
                notificationStore.markAsRead(notification.id);
            } catch (error) {
                console.error('Failed to mark notification as read:', error);
            }
        }

        if (notification.actionUrl) {
            window.location.href = notification.actionUrl;
        }
    }

    function getRelativeTime(date: string): string {
        const locale = getLocale() === 'fr' ? fr : enUS;
        return formatDistanceToNow(new Date(date), { addSuffix: true, locale });
    }

<<<<<<< HEAD
    function getNotificationTitle(): string {
        // Use dynamic key access since paraglide exports flat keys with dots
        const key = notification.titleKey as keyof typeof m;
        const translator = m[key];
        if (typeof translator === 'function') {
            return (translator as () => string)();
        }
        return notification.titleKey;
    }

    function getNotificationMessage(): string {
        // Use dynamic key access since paraglide exports flat keys with dots
        const key = notification.messageKey as keyof typeof m;
        const translator = m[key];
        let template: string;

        if (typeof translator === 'function') {
            template = (translator as () => string)();
        } else {
            template = notification.messageKey;
=======
    function getTranslation(key: string): any {
        // Paraglide exports messages with the full dotted key as a string property
        // e.g., m["notifications.status_transition.to_amend.title"]
        return (m as any)[key];
    }

    function getNotificationTitle(): string {
        const titleTranslation = getTranslation(notification.titleKey);
        return typeof titleTranslation === 'function' ? titleTranslation() : notification.titleKey;
    }

    function getNotificationMessage(): string {
        const messageTranslation = getTranslation(notification.messageKey);
        const template = typeof messageTranslation === 'function' ? messageTranslation(notification.data || {}) : notification.messageKey;

        // Simple template replacement for any remaining placeholders
        if (typeof template === 'string') {
            return template.replace(/\{(\w+)\}/g, (match: string, key: string) => {
                return notification.data?.[key] || match;
            });
>>>>>>> b4a13b68
        }

        return String(template);
    }
</script>

<button
    onclick={handleClick}
    class="flex w-full items-start gap-3 border-b border-gray-100 px-4 py-3 text-left transition-colors hover:bg-gray-50 dark:border-gray-700 dark:hover:bg-gray-700/50 {!notification.isRead
        ? 'bg-blue-50 dark:bg-blue-900/10'
        : ''}"
>
    <div class="flex size-10 shrink-0 items-center justify-center rounded-full {!notification.isRead ? 'bg-primary/10 text-primary' : 'bg-gray-100 text-gray-600 dark:bg-gray-700 dark:text-gray-400'}">
        <Icon class="size-5" />
    </div>

    <div class="flex-1 overflow-hidden">
        <div class="flex items-start justify-between gap-2">
            <p class="text-sm font-semibold text-gray-900 dark:text-white">
                {getNotificationTitle()}
            </p>
            {#if !notification.isRead}
                <span class="size-2 shrink-0 rounded-full bg-primary"></span>
            {/if}
        </div>
        <p class="mt-1 text-sm text-gray-600 dark:text-gray-300">
            {getNotificationMessage()}
        </p>
        <p class="mt-1 text-xs text-gray-500 dark:text-gray-400">
            {getRelativeTime(notification.createdAt)}
        </p>
    </div>
</button><|MERGE_RESOLUTION|>--- conflicted
+++ resolved
@@ -49,28 +49,6 @@
         return formatDistanceToNow(new Date(date), { addSuffix: true, locale });
     }
 
-<<<<<<< HEAD
-    function getNotificationTitle(): string {
-        // Use dynamic key access since paraglide exports flat keys with dots
-        const key = notification.titleKey as keyof typeof m;
-        const translator = m[key];
-        if (typeof translator === 'function') {
-            return (translator as () => string)();
-        }
-        return notification.titleKey;
-    }
-
-    function getNotificationMessage(): string {
-        // Use dynamic key access since paraglide exports flat keys with dots
-        const key = notification.messageKey as keyof typeof m;
-        const translator = m[key];
-        let template: string;
-
-        if (typeof translator === 'function') {
-            template = (translator as () => string)();
-        } else {
-            template = notification.messageKey;
-=======
     function getTranslation(key: string): any {
         // Paraglide exports messages with the full dotted key as a string property
         // e.g., m["notifications.status_transition.to_amend.title"]
@@ -91,7 +69,6 @@
             return template.replace(/\{(\w+)\}/g, (match: string, key: string) => {
                 return notification.data?.[key] || match;
             });
->>>>>>> b4a13b68
         }
 
         return String(template);
