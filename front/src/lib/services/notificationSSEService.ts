--- conflicted
+++ resolved
@@ -1,11 +1,7 @@
 import { notificationStore } from '$lib/stores/notificationStore.svelte';
 import { toastStore } from '$lib/stores/toastStore.svelte';
 import type { Notification } from '$lib/services/notificationService';
-<<<<<<< HEAD
-import type { Transmit, Subscription } from '@adonisjs/transmit-client';
-=======
 import type { Transmit } from '@adonisjs/transmit-client';
->>>>>>> b4a13b68
 import * as m from '$lib/paraglide/messages';
 
 type TransmitSubscription = ReturnType<Transmit['subscription']>;
@@ -43,15 +39,9 @@
                     titleKey: payload.data.titleKey,
                     messageKey: payload.data.messageKey,
                     data: payload.data.data,
-<<<<<<< HEAD
-                    entityType: payload.data.entityType || null,
-                    entityId: payload.data.entityId || null,
-                    actionUrl: payload.data.actionUrl,
-=======
                     entityType: payload.data.entityType ?? null,
                     entityId: payload.data.entityId ?? null,
                     actionUrl: payload.data.actionUrl ?? null,
->>>>>>> b4a13b68
                     isRead: payload.data.isRead,
                     createdAt: payload.data.createdAt,
                     readAt: payload.data.readAt ?? null,
@@ -72,17 +62,10 @@
                 const viewLabel = m['notifications.view' as keyof typeof m];
                 toastStore.show({
                     type: 'notification',
-<<<<<<< HEAD
-                    title: typeof titleTranslation === 'function' ? (titleTranslation as () => string)() : notification.titleKey,
-                    message: typeof messageTranslation === 'function' ? (messageTranslation as (data: any) => string)(notification.data) : notification.messageKey,
-                    actionUrl: notification.actionUrl || undefined,
-                    actionLabel: typeof viewLabel === 'function' ? (viewLabel as () => string)() : 'Voir',
-=======
                     title: typeof titleTranslation === 'function' ? titleTranslation(notification.data || {}) : notification.titleKey,
                     message: typeof messageTranslation === 'function' ? messageTranslation(notification.data || {}) : notification.messageKey,
                     actionUrl: notification.actionUrl ?? undefined,
                     actionLabel: (m as any)['notifications.view']?.() ?? 'Voir',
->>>>>>> b4a13b68
                     duration: 5000,
                 });
             }
